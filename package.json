{
  "name": "elm-test",
  "version": "0.19.1",
  "description": "Run elm-test suites.",
  "main": "elm-test.js",
  "engines": {
    "node": ">=8.0.0"
  },
  "scripts": {
    "flow": "flow",
    "test": "flow check && npm run prettier:check && mocha tests && cd elm && node ../bin/elm-test",
    "prettier:check": "prettier \"lib/**/*.js\" \"tests/**/*.js\" --list-different --parser flow",
    "prettier:write": "prettier \"lib/**/*.js\" \"tests/**/*.js\" --parser flow --write"
  },
  "repository": {
    "type": "git",
    "url": "git+https://github.com/rtfeldman/node-test-runner.git"
  },
  "bin": {
    "elm-test": "bin/elm-test"
  },
  "keywords": [
    "elm",
    "elm-test",
    "cli"
  ],
  "author": "Richard Feldman",
  "license": "BSD-3-Clause",
  "bugs": {
    "url": "https://github.com/rtfeldman/node-test-runner/issues"
  },
  "homepage": "https://github.com/rtfeldman/node-test-runner#readme",
  "dependencies": {
    "chalk": "2.4.2",
    "chokidar": "3.2.1",
    "cross-spawn": "7.0.0",
    "elmi-to-json": "1.2.0",
    "find-parent-dir": "^0.3.0",
    "firstline": "2.0.2",
    "fs-extra": "8.1.0",
    "glob": "7.1.4",
    "lodash": "4.17.15",
    "minimist": "^1.2.0",
    "murmur-hash-js": "1.0.0",
    "node-elm-compiler": "5.0.4",
    "split": "1.0.1",
    "supports-color": "7.1.0",
    "temp": "0.9.0",
    "which": "2.0.1",
    "xmlbuilder": "^13.0.2"
  },
  "optionalDependencies": {},
  "devDependencies": {
    "byline": "^5.0.0",
<<<<<<< HEAD
    "elm": "0.19.1-1",
    "flow-bin": "0.108.0",
=======
    "elm": "0.19.0-bugfix6",
    "flow-bin": "0.109.0",
>>>>>>> 25ec62db
    "mocha": "6.2.1",
    "prettier": "^1.18.2",
    "shelljs": "0.8.3",
    "strip-ansi": "^5.2.0",
    "xml2js": "0.4.22"
  }
}<|MERGE_RESOLUTION|>--- conflicted
+++ resolved
@@ -52,13 +52,8 @@
   "optionalDependencies": {},
   "devDependencies": {
     "byline": "^5.0.0",
-<<<<<<< HEAD
     "elm": "0.19.1-1",
-    "flow-bin": "0.108.0",
-=======
-    "elm": "0.19.0-bugfix6",
     "flow-bin": "0.109.0",
->>>>>>> 25ec62db
     "mocha": "6.2.1",
     "prettier": "^1.18.2",
     "shelljs": "0.8.3",
